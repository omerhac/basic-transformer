--- conflicted
+++ resolved
@@ -99,15 +99,6 @@
     return padded_pt_tokens, padded_en_tokens
 
 
-<<<<<<< HEAD
-def get_transformer_datasets(batch_size, max_length, buffer_size):
-    """Return a tensorflow datasets of pairs of portugese-english ted translations, tokenized, padded and batched."""
-    train_data, val_data = load_dataset(data_dir='data')
-
-    # tokenize
-    pt_tokenizer = pickle.load(open('tokenizers/pt_tokenizer.pkl', 'rb'))
-    en_tokenizer = pickle.load(open('tokenizers/en_tokenizer.pkl', 'rb'))
-=======
 def get_transformer_datasets(batch_size, max_length, buffer_size,
                              inp_tokenizer_path='tokenizers/pt_tokenizer.pkl',
                              tar_tokenizer_path='tokenizers/pt_tokenizer.pkl'):
@@ -126,7 +117,6 @@
     # tokenize
     pt_tokenizer = pickle.load(open(inp_tokenizer_path, 'rb'))
     en_tokenizer = pickle.load(open(tar_tokenizer_path, 'rb'))
->>>>>>> d86c9f88
 
     # helper functions
     tokenizer = lambda x, y: tokenize(x, y, pt_tokenizer, en_tokenizer)
